--- conflicted
+++ resolved
@@ -13,11 +13,8 @@
     report_repository_info,
 )
 from botsrc.compiled import BOT_COMMANDS
-<<<<<<< HEAD
+from botsrc.helper import get_help
 from setup_logging import setup_logging
-=======
-from botsrc.helper import get_help
->>>>>>> c82af5ac
 
 
 logger = logging.getLogger(__name__)
