--- conflicted
+++ resolved
@@ -1,275 +1,269 @@
-import logging
-import io
-import zipfile
-
-import telebot
-
-from src.parser import Flags, KeywordArgs, PositionalArgs
-from src.mongo import Mongo
-from src.utils.utils import AccessRightsManager
-from src.paths import STDOUT_STREAM_FILE, LOGS_DIR
-
-from botsrc.utils import (
-    format_entry,
-    format_title,
-    select_entry_by_oid_part,
-    list_many_entries,
-)
-from botsrc.commands import add, suggest, tag
-
-
-logger = logging.getLogger(__name__)
-
-
-def cmd_list(
-    pos: PositionalArgs,
-    kwargs: KeywordArgs,
-    flags: Flags,
-    bot: telebot.TeleBot,
-    message: telebot.types.Message,
-):
-    """list [--verbose] [--oid]
-    List the last 5 entries in the database.
-        verbose(flag): show the notes
-        oid(flag): show the mongoDB OIDs
-    """
-    if "guest" in flags:
-        flags = set()
-    entries = sorted(Mongo.load_entries())
-    msg = list_many_entries(
-        entries[-5:],
-        "verbose" in flags,
-        "oid" in flags,
-        bot,
-        override_title="Last 5 entries:",
-    )
-    bot.send_message(message.chat.id, msg)
-
-
-def cmd_add(
-    pos: PositionalArgs,
-    kwargs: KeywordArgs,
-    flags: Flags,
-    bot: telebot.TeleBot,
-    message: telebot.types.Message,
-):
-    """add [--title <title> --rating <rating> [--type <type>] [--date <date>] [--notes <notes>]]
-    Add a new entry to the database.
-    If no arguments are specified, start the multi-step process.
-        title: the title of the entry
-        rating: the rating of the entry (0-10)
-        type: the type of the entry (movie or series; default: movie)
-        date: the date of the entry (dd.mm.yyyy or today or ""; default: "")
-        notes: the notes of the entry (default: "")
-    Examples:
-        add --title "The Matrix" --rating 9.0 --date 30.10.2022 --notes "Great movie! #watch-again"
-        add
-    """
-    add(pos, kwargs, flags, bot, message)
-
-
-def cmd_find(
-    pos: PositionalArgs,
-    kwargs: KeywordArgs,
-    flags: Flags,
-    bot: telebot.TeleBot,
-    message: telebot.types.Message,
-):
-    """find <title> [--verbose] [--oid]
-    Find an entry by title.
-        verbose(flag): show the notes
-        oid(flag): show the mongoDB OIDs
-    """
-    # TODO: refactor; move to own module
-    if not pos:
-        bot.reply_to(message, "You must specify a title.")
-        return
-    if "guest" in flags:
-        flags = set()
-    entries = sorted(Mongo.load_entries())
-    filtered = [ent for ent in entries if pos[0].lower() in ent.title.lower()]
-    if not filtered:
-        bot.reply_to(message, f"No entries found with {pos[0]}.")
-        return
-    res = list_many_entries(filtered, "verbose" in flags, "oid" in flags, bot)
-    bot.send_message(message.chat.id, res)
-
-
-def cmd_watch(
-    pos: PositionalArgs,
-    kwargs: KeywordArgs,
-    flags: Flags,
-    bot: telebot.TeleBot,
-    message: telebot.types.Message,
-):
-    """watch [<title>] [--delete]
-    Show the watch list or add/delete an entry.
-    If no arguments are specified, show the watch list.
-        title: the title of the entry; if ends with "+", it is a series
-        delete(flag): if specified, delete the entry from the watch list instead of adding it
-    """
-    # TODO: refactor; move to own module
-    watch_list = Mongo.load_watch_list()
-    if not (pos or kwargs or flags):
-        bot.send_message(
-            message.chat.id,
-            f"Movies: {', '.join(watch_list.movies)}\n\nSeries: {', '.join(watch_list.series)}",
-        )
-        return
-    if "guest" in flags:
-        bot.reply_to(message, "Sorry, you can't modify anything.")
-        return
-    watch_title = "".join(pos)
-    is_series = watch_title.endswith("+")
-    title = watch_title.rstrip("+ ")
-    title_fmt = format_title(title, is_series)
-    if "delete" in flags:
-        if not watch_list.remove(title, is_series):
-            bot.reply_to(message, f"{title_fmt} is not in the watch list.")
-            return
-        if not Mongo.delete_watchlist_entry(title, is_series):
-            bot.reply_to(message, f"There is no such watch list entry: {title_fmt}.")
-            return
-        bot.send_message(message.chat.id, f"Deleted {title_fmt} from watch list.")
-        return
-    if not watch_list.add(title, is_series):
-        bot.reply_to(message, f"{title_fmt} is already in the watch list.")
-        return
-    Mongo.add_watchlist_entry(title, is_series)
-    bot.send_message(message.chat.id, f"Added {title_fmt} to watch list.")
-
-
-def cmd_pop(
-    pos: PositionalArgs,
-    kwargs: KeywordArgs,
-    flags: Flags,
-    bot: telebot.TeleBot,
-    message: telebot.types.Message,
-):
-    """pop <oid>
-    Delete an entry by OID.
-        oid: the OID of the entry
-    """
-    # TODO: refactor; move to own module
-    if not pos:
-        bot.reply_to(message, "You must specify an oid.")
-        return
-    entries = sorted(Mongo.load_entries())
-    selected_entry = select_entry_by_oid_part(pos[0], entries)
-    if selected_entry is None:
-        bot.reply_to(message, "Could not find a unique entry.")
-        return
-    assert selected_entry._id
-    if Mongo.delete_entry(selected_entry._id):
-        bot.send_message(
-            message.chat.id, f"Deleted successfully:\n{format_entry(selected_entry)}"
-        )
-    else:
-        bot.reply_to(message, "Something went wrong.")
-
-
-def cmd_suggest(
-    pos: PositionalArgs,
-    kwargs: KeywordArgs,
-    flags: Flags,
-    bot: telebot.TeleBot,
-    message: telebot.types.Message,
-):
-    suggest(message, bot)
-
-
-def cmd_guest(
-    pos: PositionalArgs,
-    kwargs: KeywordArgs,
-    flags: Flags,
-    bot: telebot.TeleBot,
-    message: telebot.types.Message,
-):
-    """guest [--add <name>] [--remove <name>]
-    Show the guest list or add/remove a name.
-    If no arguments are specified, show the guest list.
-        add: add the name to the guest list
-        remove: remove the name from the guest list
-    """
-    # TODO: refactor; move to own module
-    am = AccessRightsManager()
-    if (name := kwargs.get("add")) is not None:
-        am.add(name)
-        msg = f"{name} added to the guests list"
-    elif (name := kwargs.get("remove")) is not None:
-        is_ok = am.remove(name)
-        msg = (
-            f"{name} removed from the guests list"
-            if is_ok
-            else f"{name} was not in the guest list"
-        )
-    else:
-        msg = "Guests: " + ", ".join(am.guests)
-    bot.send_message(message.chat.id, msg)
-
-
-def cmd_tag(
-    pos: PositionalArgs,
-    kwargs: KeywordArgs,
-    flags: Flags,
-    bot: telebot.TeleBot,
-    message: telebot.types.Message,
-):
-<<<<<<< HEAD
-    tag(message, bot, pos, flags)
-
-
-def cmd_log(
-    pos: PositionalArgs,
-    kwargs: KeywordArgs,
-    flags: Flags,
-    bot: telebot.TeleBot,
-    message: telebot.types.Message,
-):
-    if not STDOUT_STREAM_FILE.exists():
-        bot.reply_to(message, "Log file does not exist.")
-        return
-    lines = STDOUT_STREAM_FILE.read_text().splitlines()
-    bot.send_message(message.chat.id, "\n".join(lines[-10:]))
-
-
-def cmd_logs(
-    pos: PositionalArgs,
-    kwargs: KeywordArgs,
-    flags: Flags,
-    bot: telebot.TeleBot,
-    message: telebot.types.Message,
-):
-    if not LOGS_DIR.exists():
-        bot.reply_to(message, "Logs folder does not exist.")
-        return
-
-    zip_buffer = io.BytesIO()
-
-    with zipfile.ZipFile(zip_buffer, "w", zipfile.ZIP_DEFLATED) as zip_file:
-        for file_path in LOGS_DIR.rglob("*"):
-            if file_path.is_file():
-                zip_file.write(file_path, arcname=file_path.relative_to(LOGS_DIR))
-
-    zip_buffer.seek(0)
-
-    bot.send_document(
-        message.chat.id,
-        zip_buffer,
-        caption="Here are the log files",
-        visible_file_name="logs.zip",
-    )
-
-=======
-    """tag [<tagname>] [<oid>] [--delete] [--verbose] [--oid]
-    Show the tags or add/delete a tag.
-    If no arguments are specified, show the tag counts.
-        tagname: if only argument, show the entries with the given tag
-        oid: add/delete the tag to/from the entry with the given OID
-        delete(flag): ...
-        verbose(flag): show the notes
-        oid(flag): show the mongoDB OIDs
-    """
-    tag(message, bot, pos, flags)
-
->>>>>>> c82af5ac
+import logging
+import io
+import zipfile
+
+import telebot
+
+from src.parser import Flags, KeywordArgs, PositionalArgs
+from src.mongo import Mongo
+from src.utils.utils import AccessRightsManager
+from src.paths import STDOUT_STREAM_FILE, LOGS_DIR
+
+from botsrc.utils import (
+    format_entry,
+    format_title,
+    select_entry_by_oid_part,
+    list_many_entries,
+)
+from botsrc.commands import add, suggest, tag
+
+
+logger = logging.getLogger(__name__)
+
+
+def cmd_list(
+    pos: PositionalArgs,
+    kwargs: KeywordArgs,
+    flags: Flags,
+    bot: telebot.TeleBot,
+    message: telebot.types.Message,
+):
+    """list [--verbose] [--oid]
+    List the last 5 entries in the database.
+        verbose(flag): show the notes
+        oid(flag): show the mongoDB OIDs
+    """
+    if "guest" in flags:
+        flags = set()
+    entries = sorted(Mongo.load_entries())
+    msg = list_many_entries(
+        entries[-5:],
+        "verbose" in flags,
+        "oid" in flags,
+        bot,
+        override_title="Last 5 entries:",
+    )
+    bot.send_message(message.chat.id, msg)
+
+
+def cmd_add(
+    pos: PositionalArgs,
+    kwargs: KeywordArgs,
+    flags: Flags,
+    bot: telebot.TeleBot,
+    message: telebot.types.Message,
+):
+    """add [--title <title> --rating <rating> [--type <type>] [--date <date>] [--notes <notes>]]
+    Add a new entry to the database.
+    If no arguments are specified, start the multi-step process.
+        title: the title of the entry
+        rating: the rating of the entry (0-10)
+        type: the type of the entry (movie or series; default: movie)
+        date: the date of the entry (dd.mm.yyyy or today or ""; default: "")
+        notes: the notes of the entry (default: "")
+    Examples:
+        add --title "The Matrix" --rating 9.0 --date 30.10.2022 --notes "Great movie! #watch-again"
+        add
+    """
+    add(pos, kwargs, flags, bot, message)
+
+
+def cmd_find(
+    pos: PositionalArgs,
+    kwargs: KeywordArgs,
+    flags: Flags,
+    bot: telebot.TeleBot,
+    message: telebot.types.Message,
+):
+    """find <title> [--verbose] [--oid]
+    Find an entry by title.
+        verbose(flag): show the notes
+        oid(flag): show the mongoDB OIDs
+    """
+    # TODO: refactor; move to own module
+    if not pos:
+        bot.reply_to(message, "You must specify a title.")
+        return
+    if "guest" in flags:
+        flags = set()
+    entries = sorted(Mongo.load_entries())
+    filtered = [ent for ent in entries if pos[0].lower() in ent.title.lower()]
+    if not filtered:
+        bot.reply_to(message, f"No entries found with {pos[0]}.")
+        return
+    res = list_many_entries(filtered, "verbose" in flags, "oid" in flags, bot)
+    bot.send_message(message.chat.id, res)
+
+
+def cmd_watch(
+    pos: PositionalArgs,
+    kwargs: KeywordArgs,
+    flags: Flags,
+    bot: telebot.TeleBot,
+    message: telebot.types.Message,
+):
+    """watch [<title>] [--delete]
+    Show the watch list or add/delete an entry.
+    If no arguments are specified, show the watch list.
+        title: the title of the entry; if ends with "+", it is a series
+        delete(flag): if specified, delete the entry from the watch list instead of adding it
+    """
+    # TODO: refactor; move to own module
+    watch_list = Mongo.load_watch_list()
+    if not (pos or kwargs or flags):
+        bot.send_message(
+            message.chat.id,
+            f"Movies: {', '.join(watch_list.movies)}\n\nSeries: {', '.join(watch_list.series)}",
+        )
+        return
+    if "guest" in flags:
+        bot.reply_to(message, "Sorry, you can't modify anything.")
+        return
+    watch_title = "".join(pos)
+    is_series = watch_title.endswith("+")
+    title = watch_title.rstrip("+ ")
+    title_fmt = format_title(title, is_series)
+    if "delete" in flags:
+        if not watch_list.remove(title, is_series):
+            bot.reply_to(message, f"{title_fmt} is not in the watch list.")
+            return
+        if not Mongo.delete_watchlist_entry(title, is_series):
+            bot.reply_to(message, f"There is no such watch list entry: {title_fmt}.")
+            return
+        bot.send_message(message.chat.id, f"Deleted {title_fmt} from watch list.")
+        return
+    if not watch_list.add(title, is_series):
+        bot.reply_to(message, f"{title_fmt} is already in the watch list.")
+        return
+    Mongo.add_watchlist_entry(title, is_series)
+    bot.send_message(message.chat.id, f"Added {title_fmt} to watch list.")
+
+
+def cmd_pop(
+    pos: PositionalArgs,
+    kwargs: KeywordArgs,
+    flags: Flags,
+    bot: telebot.TeleBot,
+    message: telebot.types.Message,
+):
+    """pop <oid>
+    Delete an entry by OID.
+        oid: the OID of the entry
+    """
+    # TODO: refactor; move to own module
+    if not pos:
+        bot.reply_to(message, "You must specify an oid.")
+        return
+    entries = sorted(Mongo.load_entries())
+    selected_entry = select_entry_by_oid_part(pos[0], entries)
+    if selected_entry is None:
+        bot.reply_to(message, "Could not find a unique entry.")
+        return
+    assert selected_entry._id
+    if Mongo.delete_entry(selected_entry._id):
+        bot.send_message(
+            message.chat.id, f"Deleted successfully:\n{format_entry(selected_entry)}"
+        )
+    else:
+        bot.reply_to(message, "Something went wrong.")
+
+
+def cmd_suggest(
+    pos: PositionalArgs,
+    kwargs: KeywordArgs,
+    flags: Flags,
+    bot: telebot.TeleBot,
+    message: telebot.types.Message,
+):
+    suggest(message, bot)
+
+
+def cmd_guest(
+    pos: PositionalArgs,
+    kwargs: KeywordArgs,
+    flags: Flags,
+    bot: telebot.TeleBot,
+    message: telebot.types.Message,
+):
+    """guest [--add <name>] [--remove <name>]
+    Show the guest list or add/remove a name.
+    If no arguments are specified, show the guest list.
+        add: add the name to the guest list
+        remove: remove the name from the guest list
+    """
+    # TODO: refactor; move to own module
+    am = AccessRightsManager()
+    if (name := kwargs.get("add")) is not None:
+        am.add(name)
+        msg = f"{name} added to the guests list"
+    elif (name := kwargs.get("remove")) is not None:
+        is_ok = am.remove(name)
+        msg = (
+            f"{name} removed from the guests list"
+            if is_ok
+            else f"{name} was not in the guest list"
+        )
+    else:
+        msg = "Guests: " + ", ".join(am.guests)
+    bot.send_message(message.chat.id, msg)
+
+
+def cmd_tag(
+    pos: PositionalArgs,
+    kwargs: KeywordArgs,
+    flags: Flags,
+    bot: telebot.TeleBot,
+    message: telebot.types.Message,
+):
+    """tag [<tagname>] [<oid>] [--delete] [--verbose] [--oid]
+    Show the tags or add/delete a tag.
+    If no arguments are specified, show the tag counts.
+        tagname: if only argument, show the entries with the given tag
+        oid: add/delete the tag to/from the entry with the given OID
+        delete(flag): ...
+        verbose(flag): show the notes
+        oid(flag): show the mongoDB OIDs
+    """
+    tag(message, bot, pos, flags)
+
+
+def cmd_log(
+    pos: PositionalArgs,
+    kwargs: KeywordArgs,
+    flags: Flags,
+    bot: telebot.TeleBot,
+    message: telebot.types.Message,
+):
+    if not STDOUT_STREAM_FILE.exists():
+        bot.reply_to(message, "Log file does not exist.")
+        return
+    lines = STDOUT_STREAM_FILE.read_text().splitlines()
+    bot.send_message(message.chat.id, "\n".join(lines[-10:]))
+
+
+def cmd_logs(
+    pos: PositionalArgs,
+    kwargs: KeywordArgs,
+    flags: Flags,
+    bot: telebot.TeleBot,
+    message: telebot.types.Message,
+):
+    if not LOGS_DIR.exists():
+        bot.reply_to(message, "Logs folder does not exist.")
+        return
+
+    zip_buffer = io.BytesIO()
+
+    with zipfile.ZipFile(zip_buffer, "w", zipfile.ZIP_DEFLATED) as zip_file:
+        for file_path in LOGS_DIR.rglob("*"):
+            if file_path.is_file():
+                zip_file.write(file_path, arcname=file_path.relative_to(LOGS_DIR))
+
+    zip_buffer.seek(0)
+
+    bot.send_document(
+        message.chat.id,
+        zip_buffer,
+        caption="Here are the log files",
+        visible_file_name="logs.zip",
+    )